apply plugin: 'com.android.application'

android {
	compileSdkVersion 22
	buildToolsVersion "22"

	defaultConfig {
		applicationId "eu.davidea.flexibleadapter"
		minSdkVersion 14
		targetSdkVersion 22
		versionCode 4
<<<<<<< HEAD
		versionName "2015.07.21"
=======
		versionName "2015.07.29"
>>>>>>> 197e0bc0
	}
	buildTypes {
		release {
			minifyEnabled false
			proguardFiles getDefaultProguardFile('proguard-android.txt'), 'proguard-rules.pro'
		}
	}
}

dependencies {
	compile ('com.android.support:appcompat-v7:22.2.1') {
		exclude module: 'support-annotations'
	}
	compile ('com.android.support:recyclerview-v7:22.2.1') {
		exclude module: 'support-v4';
		exclude module: 'support-annotations'
	}
	compile ('com.android.support:design:22.2.1') {
		exclude module: 'support-v4'
		exclude module: 'support-annotations'
	}
}<|MERGE_RESOLUTION|>--- conflicted
+++ resolved
@@ -9,11 +9,7 @@
 		minSdkVersion 14
 		targetSdkVersion 22
 		versionCode 4
-<<<<<<< HEAD
-		versionName "2015.07.21"
-=======
 		versionName "2015.07.29"
->>>>>>> 197e0bc0
 	}
 	buildTypes {
 		release {
@@ -25,7 +21,7 @@
 
 dependencies {
 	compile ('com.android.support:appcompat-v7:22.2.1') {
-		exclude module: 'support-annotations'
+
 	}
 	compile ('com.android.support:recyclerview-v7:22.2.1') {
 		exclude module: 'support-v4';
