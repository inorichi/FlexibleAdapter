--- conflicted
+++ resolved
@@ -417,22 +417,11 @@
 				mAdapter.removeItems(mAdapter.getSelectedItems());
 
 				//Snackbar for Undo
-<<<<<<< HEAD
-				//The duration should be customizable when Google decides to make it...
-=======
->>>>>>> e78d77ec
 				//noinspection ResourceType
 				Snackbar.make(findViewById(R.id.main_view), message, 7000)
 						.setAction(R.string.undo, new View.OnClickListener() {
 							@Override
 							public void onClick(View v) {
-<<<<<<< HEAD
-								mAdapter.restoreDeletedItems();
-							}
-						})
-						.show();
-				mAdapter.startUndoTimer(7000L);
-=======
 									mAdapter.restoreDeletedItems();
 									mSwipeHandler.sendEmptyMessage(0);
 								}
@@ -441,7 +430,6 @@
 				mAdapter.startUndoTimer(7000L);
 				mSwipeHandler.sendEmptyMessage(1);
 				mSwipeHandler.sendEmptyMessageDelayed(0, ExampleAdapter.UNDO_TIMEOUT);
->>>>>>> e78d77ec
 				mActionMode.finish();
 				return true;
 
