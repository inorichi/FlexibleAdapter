--- conflicted
+++ resolved
@@ -1,26 +1,22 @@
 package eu.davidea.common;
 
-<<<<<<< HEAD
 import android.support.v7.widget.RecyclerView;
 import android.util.Log;
 import android.view.ViewGroup;
 import android.widget.Filter;
 import android.widget.Filterable;
 
-=======
->>>>>>> 197e0bc0
 import java.util.ArrayList;
 import java.util.Collections;
 import java.util.Comparator;
 import java.util.List;
-<<<<<<< HEAD
 import java.util.Locale;
-=======
->>>>>>> 197e0bc0
 import java.util.Timer;
 import java.util.TimerTask;
 
-import eu.davidea.flexibleadapter.Item;
+import android.support.v7.widget.RecyclerView;
+import android.util.Log;
+import android.view.ViewGroup;
 
 /**
  * This class provides a set of standard methods to handle changes on the data set
@@ -42,18 +38,16 @@
 	public static final long UNDO_TIMEOUT = 5000L;
 
 	/**
-<<<<<<< HEAD
-	 * Lock used to modify the content of {@link #mObjects}. Any write operation performed on the array should be
+	 * Lock used to modify the content of {@link #mItems}. Any write operation performed on the array should be
 	 * synchronized on this lock. This lock is also used by the filter (see {@link #getFilter()} to make a synchronized
 	 * copy of the original array of data.
 	 */
 	private final Object mLock = new Object();
 
-	protected List<T> mObjects;
-	protected List<T> mDeletedObjects;
+	protected List<T> mItems;
+	protected List<T> mDeletedItems;
 	protected List<Integer> mOriginalPosition;
 	private Timer mUndoTimer;
-
 	//Searchable fields
 	protected static String mSearchText; //Static: It can exist only 1 searchText
 	private FlexibleFilter mFilter;
@@ -61,17 +55,6 @@
 	// the mFilter ArrayFilter is used. mObjects will then only contain the filtered values.
 	private ArrayList<T> mOriginalValues;
 
-=======
-	 * Lock used to modify the content of {@link #mItems}. Any write operation performed on the array should be
-	 * synchronized on this lock.
-	 */
-	private final Object mLock = new Object();
-
-	protected List<T> mItems;
-	protected List<T> mDeletedItems;
-	protected List<Integer> mOriginalPosition;
-	private Timer mUndoTimer;
->>>>>>> 197e0bc0
 
 	public FlexibleAdapter() {
 	}
@@ -92,11 +75,7 @@
 	 * @return the custom "Item" object
 	 */
 	public T getItem(int position) {
-<<<<<<< HEAD
-		return mObjects.get(position);
-=======
 		return mItems.get(position);
->>>>>>> 197e0bc0
 	}
 	
 	/**
@@ -106,21 +85,19 @@
 	 * @return the position in the Adapter if found, -1 otherwise
 	 */
 	public int getPositionForItem(T item) {
-		return mObjects != null && mObjects.size() > 0 ? mObjects.indexOf(item) : -1;
-	}
-
-<<<<<<< HEAD
+		return mItems != null && mItems.size() > 0 ? mItems.indexOf(item) : -1;
+	}
+
+
 	private int getOriginalPositionForItem(T item) {
 		return mOriginalValues != null && mOriginalValues.size() > 0 ? mOriginalValues.indexOf(item) : -1;
 	}
 
-=======
->>>>>>> 197e0bc0
 	public boolean contains(T item) {
 		if (mOriginalValues != null) {
 			return mOriginalValues.contains(item);
 		} else {
-			return mObjects != null && mObjects.contains(item);
+			return mItems != null && mItems.contains(item);
 		}
 	}
 	
@@ -132,20 +109,16 @@
 
 	@Override
 	public int getItemCount() {
-		return mObjects.size();
+		return mItems.size();
 	}
 	
 	public void updateItem(int position, T item) {
 		if (position < 0) return;
 		synchronized (mLock) {
-<<<<<<< HEAD
 			if (mOriginalValues != null) {
 				mOriginalValues.set(getOriginalPositionForItem(item), item);
 			}
-			mObjects.set(position, item);
-=======
 			mItems.set(position, item);
->>>>>>> 197e0bc0
 		}
 		Log.d(TAG, "updateItem notifyItemChanged on position "+position);
 		notifyItemChanged(position);
@@ -159,38 +132,25 @@
 	 */
 	public void addItem(int position, T item) {
 		if (position < 0) return;
-
 		//Insert Item
-<<<<<<< HEAD
-		if (position < mObjects.size()) {
+		if (position < mItems.size()) {
 			Log.d(TAG, "addItem notifyItemInserted on position " + position);
 			synchronized (mLock) {
 				if (mOriginalValues != null) {
 					mOriginalValues.add(position, item);
 				}
-				mObjects.add(position, item);
-=======
-		if (position < mItems.size()) {
-			Log.d(TAG, "addItem notifyItemInserted on position " + position);
-			synchronized (mLock) {
 				mItems.add(position, item);
->>>>>>> 197e0bc0
 			}
 
 		//Add Item at the last position
 		} else {
 			Log.d(TAG, "addItem notifyItemInserted on last position");
 			synchronized (mLock) {
-<<<<<<< HEAD
 				if (mOriginalValues != null) {
 					mOriginalValues.add(item);
 				}
-				mObjects.add(item);
-				position = mObjects.size();
-=======
 				mItems.add(item);
 				position = mItems.size();
->>>>>>> 197e0bc0
 			}
 		}
 
@@ -201,18 +161,14 @@
 	
 	public void removeItem(int position) {
 		if (position < 0) return;
-		if (position < mObjects.size()) {
+		if (position < mItems.size()) {
 			Log.d(TAG, "removeItem notifyItemRemoved on position " + position);
 			synchronized (mLock) {
 				saveDeletedItem(position);
-<<<<<<< HEAD
 				if (mOriginalValues != null) {
-					mOriginalValues.remove(getOriginalPositionForItem(mObjects.get(position)));
-				}
-				mObjects.remove(position);
-=======
+					mOriginalValues.remove(getOriginalPositionForItem(mItems.get(position)));
+				}
 				mItems.remove(position);
->>>>>>> 197e0bc0
 			}
 			notifyItemRemoved(position);
 		} else {
@@ -261,14 +217,10 @@
 		for (int i = 0; i < itemCount; ++i) {
 			synchronized (mLock) {
 				saveDeletedItem(positionStart);
-<<<<<<< HEAD
 				if (mOriginalValues != null) {
 					mOriginalValues.remove(getOriginalPositionForItem(mObjects.get(positionStart)));
 				}
 				mObjects.remove(positionStart);
-=======
-				mItems.remove(positionStart);
->>>>>>> 197e0bc0
 			}
 		}
 		Log.d(TAG, "removeRange notifyItemRangeRemoved");
@@ -277,18 +229,6 @@
 
 	/* UNDO METHODS */
 
-<<<<<<< HEAD
-	private void saveDeletedItem(int position) {
-		if (mDeletedObjects == null) {
-			mDeletedObjects = new ArrayList<T>();
-			mOriginalPosition = new ArrayList<Integer>();
-		}
-		Log.d(TAG, "Recycled "+getItem(position)+" on position="+position);
-		mDeletedObjects.add(mObjects.get(position));
-		mOriginalPosition.add(position);
-	}
-
-=======
 	/**
 	 * Save temporary Items for an eventual Undo.
 	 *
@@ -307,30 +247,15 @@
 	/**
 	 * Restore items just removed.
 	 */
->>>>>>> 197e0bc0
 	public void restoreDeletedItems() {
 		stopUndoTimer();
 		//Reverse insert (list was reverse ordered on Delete)
 		for (int i = mOriginalPosition.size()-1; i >= 0; i--) {
-<<<<<<< HEAD
-			addItem(mOriginalPosition.get(i), mDeletedObjects.get(i));
-=======
 			addItem(mOriginalPosition.get(i), mDeletedItems.get(i));
->>>>>>> 197e0bc0
 		}
 		emptyBin();
 	}
 
-<<<<<<< HEAD
-	public void emptyBin() {
-		mDeletedObjects = null;
-		mOriginalPosition = null;
-	}
-
-	public void startUndoTimer() {
-		startUndoTimer(0);
-	}
-=======
 	/**
 	 * Clean memory.
 	 * <br/><b>Note:</b> This method is automatically called after timer is over and after a restoration.
@@ -352,20 +277,16 @@
 	 *
 	 * @param timeout
 	 */
->>>>>>> 197e0bc0
 	public void startUndoTimer(long timeout) {
 		stopUndoTimer();
 		this.mUndoTimer = new Timer();
 		this.mUndoTimer.schedule(new UndoTimer(), timeout > 0 ? timeout : UNDO_TIMEOUT);
 	}
 
-<<<<<<< HEAD
-=======
 	/**
 	 * Stop Undo timer.
 	 * <br/><b>Note:</b> This method is automatically called in case of restoration.
 	 */
->>>>>>> 197e0bc0
 	private void stopUndoTimer() {
 		if (this.mUndoTimer != null) {
 			this.mUndoTimer.cancel();
@@ -373,12 +294,9 @@
 		}
 	}
 
-<<<<<<< HEAD
-=======
 	/**
 	 * Inner class for TimerTask.
 	 */
->>>>>>> 197e0bc0
 	private class UndoTimer extends TimerTask {
 		public void run() {
 			mUndoTimer = null;
@@ -386,7 +304,6 @@
 		}
 	}
 
-<<<<<<< HEAD
 	/* SEARCH-FILTER */
 
 	public static String getSearchText() {
@@ -502,6 +419,4 @@
 		}
 	}
 
-=======
->>>>>>> 197e0bc0
 }