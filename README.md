--- conflicted
+++ resolved
@@ -1,12 +1,7 @@
 [![Android Arsenal](https://img.shields.io/badge/Android%20Arsenal-FlexibleAdapter-green.svg?style=flat)](https://android-arsenal.com/details/1/2207)
 
 # FlexibleAdapter
-<<<<<<< HEAD
-#### Version of 2015.07.21
-=======
-##### Dev branch version has an experimental Search engine.
-##### Master branch version: 2015.07.29
->>>>>>> 197e0bc0
+#### Version of 2015.07.20
 #### A pattern for every RecyclerView
 
 The functionalities are taken from different Blogs (see at the bottom of the page), merged and methods have been improved for speed and scalability, for all Activities that use a RecyclerView.
@@ -19,24 +14,19 @@
 
 Also note that this adapter handles the basic clicks: _single_ and _long clicks_. If you need a double tap you need to implement the android.view.GestureDetector.
 
+I still have to improve it, so keep an eye on it.
+I would like to add some new functionalities, like the Undo.
+
 # Screenshots
-<<<<<<< HEAD
 ![Main screen](/screenshots/main_screen.png) ![Multi Selection](/screenshots/multi_selection.png)
 ![Search screen](/screenshots/search.png) ![Undo Screen](/screenshots/undo.png)
-=======
-![Main screen](/screenshots/main_screen.png) ![Multi Selection](/screenshots/multi_selection.png) ![Undo Screen](/screenshots/undo.png)
->>>>>>> 197e0bc0
 
 #Setup
 Ultra simple:
 No needs to create and import library for just 2 files, so just *copy* SelectableAdapter.java & FlexibleAdapter.java in your *common* package and start to *extend* FlexibleAdapter from your custom Adapter (see my ExampleAdapter).
 
 ####Pull requests / Issues / Improvement requests
-<<<<<<< HEAD
-Feel free to write and ask!
-=======
 Feel free to contribute and ask!
->>>>>>> 197e0bc0
 
 #Usage for Multi Selection
 In your activity change the Mode for the _ActionMode_ object.
@@ -91,47 +81,12 @@
 }
 ```
 
-#Usage for Undo
-
-	@Override
-	public boolean onActionItemClicked(ActionMode mode, MenuItem item) {
-		switch (item.getItemId()) {
-			//...
-			case R.id.action_delete:
-				for (int i : mAdapter.getSelectedItems()) {
-					//Remove items from your Database. Example:
-					DatabaseService.getInstance().removeItem(mAdapter.getItem(i));
-				}
-				//Keep synchronized the Adapter: Remove selected items from Adapter
-				String message = mAdapter.getSelectedItems() + " " + getString(R.string.action_deleted);
-				mAdapter.removeItems(mAdapter.getSelectedItems());
-				//Any view for Undo, ex. Snackbar
-				Snackbar.make(findViewById(R.id.main_view), message, Snackbar.LENGTH_LONG)
-						.setAction(R.string.undo, new View.OnClickListener() {
-							@Override
-							public void onClick(View v) { mAdapter.restoreDeletedItems(); }
-						})
-						.show();
-				//Start countdown with startUndoTimer(millisec)
-				mAdapter.startUndoTimer(); //Default 5''
-				mActionMode.finish();
-				return true;
-			default:
-				return false;
-		}
-	}
-
 #Change Log
-<<<<<<< HEAD
-**2015.07.21**
+**2015.07.29**
 - Added filter engine (experimental), it works but not practical if you perform operations (Add/Del/Mod) on filtered list.
-- Added Undo functionality.
-=======
-**2015.07.29**
 - Added **Undo** functionality
 - Moved getItem() into FlexibleAdapter, method now is part of the library
 - Added synchronized blocks for write operations on mItems list
->>>>>>> 197e0bc0
 
 **2015.07.20**
 - New full working example Android Studio project! (with some nice extra-features)
